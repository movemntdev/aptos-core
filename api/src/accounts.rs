// Copyright © Aptos Foundation
// Parts of the project are originally copyright © Meta Platforms, Inc.
// SPDX-License-Identifier: Apache-2.0

use crate::{
    accept_type::AcceptType,
    context::{api_spawn_blocking, Context},
    failpoint::fail_point_poem,
    page::determine_limit,
    response::{
        account_not_found, resource_not_found, struct_field_not_found, BadRequestError,
        BasicErrorWith404, BasicResponse, BasicResponseStatus, BasicResultWith404, InternalError,
    },
    ApiTags,
};
use anyhow::Context as AnyhowContext;
use aptos_api_types::{
    AccountData, Address, AptosErrorCode, AsConverter, LedgerInfo, MoveModuleBytecode,
    MoveModuleId, MoveResource, MoveStructTag, StateKeyWrapper, U64,
};
use aptos_types::{
    account_config::{AccountResource, ObjectGroupResource},
    event::{EventHandle, EventKey},
    state_store::state_key::StateKey,
};
use move_core_types::{
    identifier::Identifier, language_storage::StructTag, move_resource::MoveStructType,
};
use poem_openapi::{
    param::{Path, Query},
    OpenApi,
};
use std::{collections::BTreeMap, convert::TryInto, sync::Arc};

/// API for accounts, their associated resources, and modules
pub struct AccountsApi {
    pub context: Arc<Context>,
}

#[OpenApi]
impl AccountsApi {
    /// Get account
    ///
    /// Return the authentication key and the sequence number for an account
    /// address. Optionally, a ledger version can be specified. If the ledger
    /// version is not specified in the request, the latest ledger version is used.
    #[oai(
        path = "/accounts/:address",
        method = "get",
        operation_id = "get_account",
        tag = "ApiTags::Accounts"
    )]
    async fn get_account(
        &self,
        accept_type: AcceptType,
        /// Address of account with or without a `0x` prefix
        address: Path<Address>,
        /// Ledger version to get state of account
        ///
        /// If not provided, it will be the latest version
        ledger_version: Query<Option<U64>>,
    ) -> BasicResultWith404<AccountData> {
        fail_point_poem("endpoint_get_account")?;
        self.context
            .check_api_output_enabled("Get account", &accept_type)?;

<<<<<<< HEAD
        self.get_account_inner(accept_type, address.0, ledger_version.0).await
=======
        let context = self.context.clone();
        api_spawn_blocking(move || {
            let account = Account::new(context, address.0, ledger_version.0, None, None, false)?;
            account.account(&accept_type)
        })
        .await
>>>>>>> f6e43ee3
    }

    /// Get account resources
    ///
    /// Retrieves all account resources for a given account and a specific ledger version.  If the
    /// ledger version is not specified in the request, the latest ledger version is used.
    ///
    /// The Aptos nodes prune account state history, via a configurable time window.
    /// If the requested ledger version has been pruned, the server responds with a 410.
    #[oai(
        path = "/accounts/:address/resources",
        method = "get",
        operation_id = "get_account_resources",
        tag = "ApiTags::Accounts"
    )]
    async fn get_account_resources(
        &self,
        accept_type: AcceptType,
        /// Address of account with or without a `0x` prefix
        address: Path<Address>,
        /// Ledger version to get state of account
        ///
        /// If not provided, it will be the latest version
        ledger_version: Query<Option<U64>>,
        /// Cursor specifying where to start for pagination
        ///
        /// This cursor cannot be derived manually client-side. Instead, you must
        /// call this endpoint once without this query parameter specified, and
        /// then use the cursor returned in the X-Aptos-Cursor header in the
        /// response.
        start: Query<Option<StateKeyWrapper>>,
        /// Max number of account resources to retrieve
        ///
        /// If not provided, defaults to default page size.
        limit: Query<Option<u16>>,
    ) -> BasicResultWith404<Vec<MoveResource>> {
        fail_point_poem("endpoint_get_account_resources")?;
        self.context
            .check_api_output_enabled("Get account resources", &accept_type)?;

        let context = self.context.clone();
        api_spawn_blocking(move || {
            let account = Account::new(
                context,
                address.0,
                ledger_version.0,
                start.0.map(StateKey::from),
                limit.0,
                true,
            )?;
            account.resources(&accept_type)
        })
        .await
    }

    /// Get account modules
    ///
    /// Retrieves all account modules' bytecode for a given account at a specific ledger version.
    /// If the ledger version is not specified in the request, the latest ledger version is used.
    ///
    /// The Aptos nodes prune account state history, via a configurable time window.
    /// If the requested ledger version has been pruned, the server responds with a 410.
    #[oai(
        path = "/accounts/:address/modules",
        method = "get",
        operation_id = "get_account_modules",
        tag = "ApiTags::Accounts"
    )]
    async fn get_account_modules(
        &self,
        accept_type: AcceptType,
        /// Address of account with or without a `0x` prefix
        address: Path<Address>,
        /// Ledger version to get state of account
        ///
        /// If not provided, it will be the latest version
        ledger_version: Query<Option<U64>>,
        /// Cursor specifying where to start for pagination
        ///
        /// This cursor cannot be derived manually client-side. Instead, you must
        /// call this endpoint once without this query parameter specified, and
        /// then use the cursor returned in the X-Aptos-Cursor header in the
        /// response.
        start: Query<Option<StateKeyWrapper>>,
        /// Max number of account modules to retrieve
        ///
        /// If not provided, defaults to default page size.
        limit: Query<Option<u16>>,
    ) -> BasicResultWith404<Vec<MoveModuleBytecode>> {
        fail_point_poem("endpoint_get_account_modules")?;
        self.context
            .check_api_output_enabled("Get account modules", &accept_type)?;

        let context = self.context.clone();
        api_spawn_blocking(move || {
            let account = Account::new(
                context,
                address.0,
                ledger_version.0,
                start.0.map(StateKey::from),
                limit.0,
                true,
            )?;
            account.modules(&accept_type)
        })
        .await
    }
}

impl AccountsApi {
    pub async fn get_account_inner(
        &self,
        accept_type: AcceptType,
        address: Address,
        ledger_version: Option<U64>,
    ) -> BasicResultWith404<AccountData> {
        let context = self.context.clone();
        api_spawn_blocking(move || {
            let account = Account::new(context, address, ledger_version, None, None)?;
            account.account(&accept_type)
        })
        .await
    }
}

/// A struct representing Account related lookups for resources and modules
pub struct Account {
    context: Arc<Context>,
    /// Address of account
    address: Address,
    /// Lookup ledger version
    pub ledger_version: u64,
    /// Where to start for pagination
    start: Option<StateKey>,
    /// Max number of items to retrieve
    limit: Option<u16>,
    /// Current ledger info
    pub latest_ledger_info: LedgerInfo,
}

impl Account {
    pub fn new(
        context: Arc<Context>,
        address: Address,
        requested_ledger_version: Option<U64>,
        start: Option<StateKey>,
        limit: Option<u16>,
        require_state_indices: bool,
    ) -> Result<Self, BasicErrorWith404> {
        let sharding_enabled = context
            .node_config
            .storage
            .rocksdb_configs
            .enable_storage_sharding;

        let (latest_ledger_info, requested_version) = if sharding_enabled && require_state_indices {
            context.get_latest_ledger_info_and_verify_internal_indexer_lookup_version(
                requested_ledger_version.map(|inner| inner.0),
            )?
        } else {
            // Use the latest ledger version, or the requested associated version
            context.get_latest_ledger_info_and_verify_lookup_version(
                requested_ledger_version.map(|inner| inner.0),
            )?
        };

        Ok(Self {
            context,
            address,
            ledger_version: requested_version,
            start,
            limit,
            latest_ledger_info,
        })
    }

    // These functions map directly to endpoint functions.

    /// Retrieves the [`AccountData`] for the associated account
    ///
    /// * JSON: Return a JSON encoded version of [`AccountData`]
    /// * BCS: Return a BCS encoded version of [`AccountData`]
    pub fn account(self, accept_type: &AcceptType) -> BasicResultWith404<AccountData> {
        // Retrieve the Account resource and convert it accordingly
        let state_value = self.get_account_resource()?;

        // Convert the AccountResource into the summary object AccountData
        let account_resource: AccountResource = bcs::from_bytes(&state_value)
            .context("Internal error deserializing response from DB")
            .map_err(|err| {
                BasicErrorWith404::internal_with_code(
                    err,
                    AptosErrorCode::InternalError,
                    &self.latest_ledger_info,
                )
            })?;
        let account_data: AccountData = account_resource.into();

        match accept_type {
            AcceptType::Json => BasicResponse::try_from_json((
                account_data,
                &self.latest_ledger_info,
                BasicResponseStatus::Ok,
            )),
            AcceptType::Bcs => BasicResponse::try_from_encoded((
                state_value,
                &self.latest_ledger_info,
                BasicResponseStatus::Ok,
            )),
        }
    }

    pub fn get_account_resource(&self) -> Result<Vec<u8>, BasicErrorWith404> {
        let state_key =
            StateKey::resource_typed::<AccountResource>(self.address.inner()).map_err(|e| {
                BasicErrorWith404::internal_with_code(
                    e,
                    AptosErrorCode::InternalError,
                    &self.latest_ledger_info,
                )
            })?;

        let state_value = self.context.get_state_value_poem(
            &state_key,
            self.ledger_version,
            &self.latest_ledger_info,
        )?;

        state_value.ok_or_else(|| {
            account_not_found(self.address, self.ledger_version, &self.latest_ledger_info)
        })
    }

    /// Returns an error if an object or account resource does not exist at the address specified
    /// within the context provided.
    pub(crate) fn verify_account_or_object_resource(&self) -> Result<(), BasicErrorWith404> {
        if self.get_account_resource().is_ok() {
            return Ok(());
        }

        let state_key =
            StateKey::resource_group(&self.address.into(), &ObjectGroupResource::struct_tag());

        let state_value = self.context.get_state_value_poem(
            &state_key,
            self.ledger_version,
            &self.latest_ledger_info,
        )?;

        if state_value.is_some() {
            Ok(())
        } else {
            Err(account_not_found(
                self.address,
                self.ledger_version,
                &self.latest_ledger_info,
            ))
        }
    }

    /// Retrieves the move resources associated with the account
    ///
    /// * JSON: Return a JSON encoded version of [`Vec<MoveResource>`]
    /// * BCS: Return a sorted BCS encoded version of BCS encoded resources [`BTreeMap<StructTag, Vec<u8>>`]
    ///
    /// Note: For the BCS response, if results are being returned in pages, i.e. with the
    /// `start` and `limit` query parameters, the results will only be sorted within each page.
    pub fn resources(self, accept_type: &AcceptType) -> BasicResultWith404<Vec<MoveResource>> {
        // check account exists
        self.verify_account_or_object_resource()?;
        let max_account_resources_page_size = self.context.max_account_resources_page_size();
        let (resources, next_state_key) = self
            .context
            .get_resources_by_pagination(
                self.address.into(),
                self.start.as_ref(),
                self.ledger_version,
                // Just use the max as the default
                determine_limit(
                    self.limit,
                    max_account_resources_page_size,
                    max_account_resources_page_size,
                    &self.latest_ledger_info,
                )? as u64,
            )
            .context("Failed to get resources from storage")
            .map_err(|err| {
                BasicErrorWith404::internal_with_code(
                    err,
                    AptosErrorCode::InternalError,
                    &self.latest_ledger_info,
                )
            })?;

        match accept_type {
            AcceptType::Json => {
                // Resolve the BCS encoded versions into `MoveResource`s
                let state_view = self
                    .context
                    .latest_state_view_poem(&self.latest_ledger_info)?;
                let converter = state_view
                    .as_converter(self.context.db.clone(), self.context.indexer_reader.clone());
                let converted_resources = converter
                    .try_into_resources(resources.iter().map(|(k, v)| (k.clone(), v.as_slice())))
                    .context("Failed to build move resource response from data in DB")
                    .map_err(|err| {
                        BasicErrorWith404::internal_with_code(
                            err,
                            AptosErrorCode::InternalError,
                            &self.latest_ledger_info,
                        )
                    })?;
                BasicResponse::try_from_json((
                    converted_resources,
                    &self.latest_ledger_info,
                    BasicResponseStatus::Ok,
                ))
                .map(|v| v.with_cursor(next_state_key))
            },
            AcceptType::Bcs => {
                // Put resources in a BTreeMap to ensure they're ordered the same every time
                let resources: BTreeMap<StructTag, Vec<u8>> = resources.into_iter().collect();
                BasicResponse::try_from_bcs((
                    resources,
                    &self.latest_ledger_info,
                    BasicResponseStatus::Ok,
                ))
                .map(|v| v.with_cursor(next_state_key))
            },
        }
    }

    /// Retrieves the move modules' bytecode associated with the account
    ///
    /// * JSON: Return a JSON encoded version of [`Vec<MoveModuleBytecode>`] with parsed ABIs
    /// * BCS: Return a sorted BCS encoded version of bytecode [`BTreeMap<MoveModuleId, Vec<u8>>`]
    ///
    /// Note: For the BCS response, if results are being returned in pages, i.e. with the
    /// `start` and `limit` query parameters, the results will only be sorted within each page.
    pub fn modules(self, accept_type: &AcceptType) -> BasicResultWith404<Vec<MoveModuleBytecode>> {
        // check account exists
        self.verify_account_or_object_resource()?;
        let max_account_modules_page_size = self.context.max_account_modules_page_size();
        let (modules, next_state_key) = self
            .context
            .get_modules_by_pagination(
                self.address.into(),
                self.start.as_ref(),
                self.ledger_version,
                // Just use the max as the default
                determine_limit(
                    self.limit,
                    max_account_modules_page_size,
                    max_account_modules_page_size,
                    &self.latest_ledger_info,
                )? as u64,
            )
            .context("Failed to get modules from storage")
            .map_err(|err| {
                BasicErrorWith404::internal_with_code(
                    err,
                    AptosErrorCode::InternalError,
                    &self.latest_ledger_info,
                )
            })?;

        match accept_type {
            AcceptType::Json => {
                // Read bytecode and parse ABIs for output
                let mut converted_modules = Vec::new();
                for (_, module) in modules {
                    converted_modules.push(
                        MoveModuleBytecode::new(module.clone())
                            .try_parse_abi()
                            .context("Failed to parse move module ABI")
                            .map_err(|err| {
                                BasicErrorWith404::internal_with_code(
                                    err,
                                    AptosErrorCode::InternalError,
                                    &self.latest_ledger_info,
                                )
                            })?,
                    );
                }
                BasicResponse::try_from_json((
                    converted_modules,
                    &self.latest_ledger_info,
                    BasicResponseStatus::Ok,
                ))
                .map(|v| v.with_cursor(next_state_key))
            },
            AcceptType::Bcs => {
                // Sort modules by name
                let modules: BTreeMap<MoveModuleId, Vec<u8>> = modules
                    .into_iter()
                    .map(|(key, value)| (key.into(), value))
                    .collect();
                BasicResponse::try_from_bcs((
                    modules,
                    &self.latest_ledger_info,
                    BasicResponseStatus::Ok,
                ))
                .map(|v| v.with_cursor(next_state_key))
            },
        }
    }

    /// Retrieves an event key from a [`MoveStructTag`] and a [`Identifier`] field name
    ///
    /// e.g. If there's the `CoinStore` module, it has a field named `withdraw_events` for
    /// the withdraw events to lookup the key
    pub fn find_event_key(
        &self,
        struct_tag: MoveStructTag,
        field_name: Identifier,
    ) -> Result<EventKey, BasicErrorWith404> {
        // Parse the struct tag
        let struct_tag: StructTag = struct_tag
            .try_into()
            .context("Given event handle was invalid")
            .map_err(|err| {
                BasicErrorWith404::bad_request_with_code(
                    err,
                    AptosErrorCode::InvalidInput,
                    &self.latest_ledger_info,
                )
            })?;

        // Find the resource and retrieve the struct field
        let (_, resource) = self.find_resource(&struct_tag)?;
        let (_id, value) = resource
            .into_iter()
            .find(|(id, _)| id == &field_name)
            .ok_or_else(|| {
                struct_field_not_found(
                    self.address,
                    &struct_tag,
                    &field_name,
                    self.ledger_version,
                    &self.latest_ledger_info,
                )
            })?;

        // Deserialize the event handle to retrieve the key
        let event_handle_bytes = bcs::to_bytes(&value)
            .context("Failed to serialize event handle from storage")
            .map_err(|err| {
                BasicErrorWith404::internal_with_code(
                    err,
                    AptosErrorCode::InternalError,
                    &self.latest_ledger_info,
                )
            })?;
        // Deserialization may fail because the bytes are not EventHandle struct type.
        let event_handle: EventHandle = bcs::from_bytes(&event_handle_bytes)
            .context(format!(
                "Deserialization error, field({}) type is not a EventHandle struct",
                field_name
            ))
            .map_err(|err| {
                BasicErrorWith404::bad_request_with_code(
                    err,
                    AptosErrorCode::InvalidInput,
                    &self.latest_ledger_info,
                )
            })?;
        Ok(*event_handle.key())
    }

    /// Find a resource associated with an account. If the resource is an enum variant,
    /// returns the variant name in the option.
    fn find_resource(
        &self,
        resource_type: &StructTag,
    ) -> Result<
        (
            Option<Identifier>,
            Vec<(Identifier, move_core_types::value::MoveValue)>,
        ),
        BasicErrorWith404,
    > {
        let (ledger_info, requested_ledger_version, state_view) =
            self.context.state_view(Some(self.ledger_version))?;

        let bytes = state_view
            .as_converter(self.context.db.clone(), self.context.indexer_reader.clone())
            .find_resource(&state_view, self.address, resource_type)
            .context(format!(
                "Failed to query DB to check for {} at {}",
                resource_type, self.address
            ))
            .map_err(|err| {
                BasicErrorWith404::internal_with_code(
                    err,
                    AptosErrorCode::InternalError,
                    &ledger_info,
                )
            })?
            .ok_or_else(|| {
                resource_not_found(
                    self.address,
                    resource_type,
                    requested_ledger_version,
                    &ledger_info,
                )
            })?;

        state_view
            .as_converter(self.context.db.clone(), self.context.indexer_reader.clone())
            .move_struct_fields(resource_type, &bytes)
            .context("Failed to convert move structs from storage")
            .map_err(|err| {
                BasicErrorWith404::internal_with_code(
                    err,
                    AptosErrorCode::InternalError,
                    &ledger_info,
                )
            })
    }
}<|MERGE_RESOLUTION|>--- conflicted
+++ resolved
@@ -64,16 +64,7 @@
         self.context
             .check_api_output_enabled("Get account", &accept_type)?;
 
-<<<<<<< HEAD
         self.get_account_inner(accept_type, address.0, ledger_version.0).await
-=======
-        let context = self.context.clone();
-        api_spawn_blocking(move || {
-            let account = Account::new(context, address.0, ledger_version.0, None, None, false)?;
-            account.account(&accept_type)
-        })
-        .await
->>>>>>> f6e43ee3
     }
 
     /// Get account resources
@@ -192,7 +183,7 @@
     ) -> BasicResultWith404<AccountData> {
         let context = self.context.clone();
         api_spawn_blocking(move || {
-            let account = Account::new(context, address, ledger_version, None, None)?;
+            let account = Account::new(context, address, ledger_version, None, None, false)?;
             account.account(&accept_type)
         })
         .await
