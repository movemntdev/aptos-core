// Copyright © Aptos Foundation
// Parts of the project are originally copyright © Meta Platforms, Inc.
// SPDX-License-Identifier: Apache-2.0

use poem_openapi::Tags;

pub mod accept_type;
pub mod accounts;
pub mod basic;
pub mod bcs_payload;
mod blocks;
mod check_size;
pub mod context;
mod error_converter;
mod events;
mod failpoint;
mod index;
mod log;
pub mod metrics;
mod page;
mod response;
<<<<<<< HEAD
pub mod runtime;
pub mod set_failpoints;
pub mod state;
=======
mod runtime;
mod set_failpoints;
pub mod spec;
mod state;
>>>>>>> f6e43ee3
#[cfg(test)]
pub mod tests;
pub mod transactions;
mod view_function;

/// API categories for the OpenAPI spec
#[derive(Tags)]
pub enum ApiTags {
    /// Access to accounts, resources, and modules
    Accounts,
    /// Access to blocks
    Blocks,

    /// Access to events
    Events,

    /// Experimental APIs, no guarantees
    Experimental,

    /// General information
    General,

    /// Access to tables
    Tables,

    /// Access to transactions
    Transactions,

    /// View functions,
    View,
}

// Note: Many of these exports are just for the test-context crate, which is
// needed outside of the API, e.g. for fh-stream.
pub use context::Context;
pub use response::BasicError;
pub use runtime::{attach_poem_to_runtime, bootstrap, get_api_service};<|MERGE_RESOLUTION|>--- conflicted
+++ resolved
@@ -19,16 +19,10 @@
 pub mod metrics;
 mod page;
 mod response;
-<<<<<<< HEAD
 pub mod runtime;
 pub mod set_failpoints;
+pub mod spec;
 pub mod state;
-=======
-mod runtime;
-mod set_failpoints;
-pub mod spec;
-mod state;
->>>>>>> f6e43ee3
 #[cfg(test)]
 pub mod tests;
 pub mod transactions;
