--- conflicted
+++ resolved
@@ -9,11 +9,7 @@
             ConfigSearchMode, EncodingOptions, HardwareWalletOptions, PrivateKeyInputOptions,
             ProfileConfig, ProfileOptions, PromptOptions, RngArgs, DEFAULT_PROFILE,
         },
-<<<<<<< HEAD
-        utils::{fund_account, fund_pub_key, prompt_yes_with_override, read_line, wait_for_transactions},
-=======
         utils::{fund_account, prompt_yes_with_override, read_line},
->>>>>>> d20fab97
     },
 };
 use aptos_crypto::{ed25519::Ed25519PrivateKey, PrivateKey, ValidCryptoMaterialStringExt};
