// Copyright © Aptos Foundation
// SPDX-License-Identifier: Apache-2.0

use crate::{
    account::create::DEFAULT_FUNDED_COINS,
<<<<<<< HEAD
    common::{
        types::{CliCommand, CliTypedResult, FaucetOptions, ProfileOptions, RestOptions},
        utils::{fund_account, fund_pub_key, wait_for_transactions},
    },
=======
    common::types::{CliCommand, CliTypedResult, FaucetOptions, ProfileOptions, RestOptions},
>>>>>>> d20fab97
};
use aptos_types::account_address::AccountAddress;
use async_trait::async_trait;
use clap::Parser;

/// Fund an account with tokens from a faucet
///
/// This will create an account if it doesn't exist with the faucet.  This is mostly useful
/// for local development and devnet.
#[derive(Debug, Parser)]
pub struct FundWithFaucet {
    /// Address to fund
    ///
    /// If the account wasn't previously created, it will be created when being funded
    #[clap(long, value_parser = crate::common::types::load_account_arg)]
    pub(crate) account: Option<AccountAddress>,

    /// Number of Octas to fund the account from the faucet
    ///
    /// The amount added to the account may be limited by the faucet, and may be less
    /// than the amount requested.
    #[clap(long, default_value_t = DEFAULT_FUNDED_COINS)]
    pub(crate) amount: u64,

    #[clap(flatten)]
    pub(crate) faucet_options: FaucetOptions,
    #[clap(flatten)]
    pub(crate) rest_options: RestOptions,
    #[clap(flatten)]
    pub(crate) profile_options: ProfileOptions,
}

#[async_trait]
impl CliCommand<String> for FundWithFaucet {
    fn command_name(&self) -> &'static str {
        "FundWithFaucet"
    }

    async fn execute(self) -> CliTypedResult<String> {
<<<<<<< HEAD
        // todo: the below is a hotfix. Determine why the auth_key parameter in the rpc is not working
        
        let hashes = fund_account(
            self.faucet_options.faucet_url(&self.profile_options)?,
            self.amount,
            self.account,
        )
        .await?;
        
        /*let hashes = fund_pub_key(
            self.faucet_options.faucet_url(&self.profile_options)?, 
            (self.profile_options.public_key()?).to_string()
        ).await?;*/
=======
        let address = if let Some(account) = self.account {
            account
        } else {
            self.profile_options.account_address()?
        };
>>>>>>> d20fab97
        let client = self.rest_options.client(&self.profile_options)?;
        self.faucet_options
            .fund_account(client, &self.profile_options, self.amount, address)
            .await?;
        return Ok(format!(
<<<<<<< HEAD
            "Added 10 MOV to account {}",
            self.account
=======
            "Added {} Octas to account {}",
            self.amount, address
>>>>>>> d20fab97
        ));
    }
}<|MERGE_RESOLUTION|>--- conflicted
+++ resolved
@@ -3,14 +3,7 @@
 
 use crate::{
     account::create::DEFAULT_FUNDED_COINS,
-<<<<<<< HEAD
-    common::{
-        types::{CliCommand, CliTypedResult, FaucetOptions, ProfileOptions, RestOptions},
-        utils::{fund_account, fund_pub_key, wait_for_transactions},
-    },
-=======
     common::types::{CliCommand, CliTypedResult, FaucetOptions, ProfileOptions, RestOptions},
->>>>>>> d20fab97
 };
 use aptos_types::account_address::AccountAddress;
 use async_trait::async_trait;
@@ -50,39 +43,18 @@
     }
 
     async fn execute(self) -> CliTypedResult<String> {
-<<<<<<< HEAD
-        // todo: the below is a hotfix. Determine why the auth_key parameter in the rpc is not working
-        
-        let hashes = fund_account(
-            self.faucet_options.faucet_url(&self.profile_options)?,
-            self.amount,
-            self.account,
-        )
-        .await?;
-        
-        /*let hashes = fund_pub_key(
-            self.faucet_options.faucet_url(&self.profile_options)?, 
-            (self.profile_options.public_key()?).to_string()
-        ).await?;*/
-=======
         let address = if let Some(account) = self.account {
             account
         } else {
             self.profile_options.account_address()?
         };
->>>>>>> d20fab97
         let client = self.rest_options.client(&self.profile_options)?;
         self.faucet_options
             .fund_account(client, &self.profile_options, self.amount, address)
             .await?;
         return Ok(format!(
-<<<<<<< HEAD
-            "Added 10 MOV to account {}",
-            self.account
-=======
             "Added {} Octas to account {}",
             self.amount, address
->>>>>>> d20fab97
         ));
     }
 }