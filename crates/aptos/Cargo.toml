--- conflicted
+++ resolved
@@ -1,13 +1,7 @@
 [package]
-<<<<<<< HEAD
 name = "movement"
 description = "Movement tool for management of nodes and interacting with Movement"
-version = "3.5.0"
-=======
-name = "aptos"
-description = "Aptos tool for management of nodes and interacting with the blockchain"
 version = "4.0.0"
->>>>>>> f6e43ee3
 
 # Workspace inherited keys
 authors = { workspace = true }
