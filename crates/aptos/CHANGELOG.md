--- conflicted
+++ resolved
@@ -6,8 +6,6 @@
 
 ## Unreleased
 
-<<<<<<< HEAD
-=======
 ## [4.0.0] - 2024/08/13
 - **Breaking Change**: change key rotation options such that user has to either pass the name of a new profile or explicitly flag that no profile should be generated, since without this update the interactive profile generator could fail out after the key has already been rotated. This forces the check for new profile validity before doing anything onchain.
 - Add support for key rotation to/from Ledger hardware wallets.
@@ -19,7 +17,6 @@
 - Upgraded Hasura image from 2.36.1 to 2.40.2-ce. Note that we use the Community Edition, so the console won't ask users to upgrade to enterprise anymore / hint at any enterprise features.
 - Fixes a bug in the Move compiler (both v1 and v2) which disallowed `match` as a name for a function or for a variable.
 
->>>>>>> f6e43ee3
 ## [3.5.0] - 2024/07/06
 - Add balance command to easily get account balances for APT currently
 - Add network to config file
