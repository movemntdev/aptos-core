--- conflicted
+++ resolved
@@ -1,11 +1,7 @@
 [package]
 name = "aptos-node"
 description = "Aptos node"
-<<<<<<< HEAD
-version = "1.5.0-canonical-aptos"
-=======
-version = "1.7.0"
->>>>>>> d20fab97
+version = "1.7.0-canonical-aptos"
 
 # Workspace inherited keys
 authors = { workspace = true }
