--- conflicted
+++ resolved
@@ -201,7 +201,6 @@
         );
     }
 
-<<<<<<< HEAD
     /// Charge bridge fee to the initiate bridge transfer.
     /// 
     /// @param initiator The signer representing the initiator.
@@ -216,11 +215,7 @@
         new_amount
     }
 
-    #[test(aptos_framework = @aptos_framework, relayer = @0xcafe, sender = @0x726563697069656e740000000000000000000000000000000000000000000000)]
-=======
-
     #[test(aptos_framework = @aptos_framework, sender = @0x726563697069656e740000000000000000000000000000000000000000000000)]
->>>>>>> 903d4b32
     fun test_initiate_bridge_transfer_happy_path(
         sender: &signer,
         aptos_framework: &signer,
@@ -231,7 +226,6 @@
         native_bridge_core::initialize_for_test(aptos_framework);
         initialize(aptos_framework);
         aptos_account::create_account(sender_address);
-<<<<<<< HEAD
         let amount = 1000;
         let bridge_fee = 40;
         update_bridge_fee(aptos_framework, bridge_fee);
@@ -240,9 +234,6 @@
         native_bridge_configuration::update_bridge_relayer(aptos_framework, relayer_address);
         let bridge_relayer = native_bridge_configuration::bridge_relayer();
         aptos_account::create_account(bridge_relayer);
-=======
-        let amount = 100;
->>>>>>> 903d4b32
 
         // Mint coins to the sender to ensure they have sufficient balance
         let account_balance = amount + 1;
