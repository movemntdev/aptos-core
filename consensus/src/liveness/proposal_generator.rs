--- conflicted
+++ resolved
@@ -519,13 +519,8 @@
         voting_power_ratio: f64,
         timestamp: Duration,
         round: Round,
-<<<<<<< HEAD
-    ) -> (u64, u64, Option<usize>, Duration) {
-        let mut values_max_block_txns = vec![self.max_block_unique_txns];
-=======
     ) -> (u64, u64, Option<u64>, Duration) {
         let mut values_max_block_txns_after_filtering = vec![self.max_block_txns_after_filtering];
->>>>>>> f6e43ee3
         let mut values_max_block_bytes = vec![self.max_block_bytes];
         let mut values_proposal_delay = vec![Duration::ZERO];
 
