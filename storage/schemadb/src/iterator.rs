// Copyright © Aptos Foundation
// SPDX-License-Identifier: Apache-2.0

use crate::{
    IntoDbResult, KeyCodec, Schema, SeekKeyCodec, ValueCodec, APTOS_SCHEMADB_ITER_BYTES,
    APTOS_SCHEMADB_ITER_LATENCY_SECONDS, APTOS_SCHEMADB_SEEK_LATENCY_SECONDS,
};
use std::marker::PhantomData;

pub enum ScanDirection {
    Forward,
    Backward,
}

<<<<<<< HEAD
type InnerDBIterator<'a> = rocksdb::DBRawIteratorWithThreadMode<'a, crate::InnerDB>;
=======
enum Status {
    Initialized,
    DoneSeek,
    Advancing,
    Invalid,
}
>>>>>>> 1dfd8a85

/// DB Iterator parameterized on [`Schema`] that seeks with [`Schema::Key`] and yields
/// [`Schema::Key`] and [`Schema::Value`]
pub struct SchemaIterator<'a, S> {
    db_iter: InnerDBIterator<'a>,
    direction: ScanDirection,
    status: Status,
    phantom: PhantomData<S>,
}

impl<'a, S> SchemaIterator<'a, S>
where
    S: Schema,
{
    pub(crate) fn new(db_iter: InnerDBIterator<'a>, direction: ScanDirection) -> Self {
        SchemaIterator {
            db_iter,
            direction,
            status: Status::Initialized,
            phantom: PhantomData,
        }
    }

    /// Seeks to the first key.
    pub fn seek_to_first(&mut self) {
        let _timer = APTOS_SCHEMADB_SEEK_LATENCY_SECONDS
            .with_label_values(&[S::COLUMN_FAMILY_NAME, "seek_to_first"])
            .start_timer();
        self.db_iter.seek_to_first();
        self.status = Status::DoneSeek;
    }

    /// Seeks to the last key.
    pub fn seek_to_last(&mut self) {
        let _timer = APTOS_SCHEMADB_SEEK_LATENCY_SECONDS
            .with_label_values(&[S::COLUMN_FAMILY_NAME, "seek_to_last"])
            .start_timer();
        self.db_iter.seek_to_last();
        self.status = Status::DoneSeek;
    }

    /// Seeks to the first key whose binary representation is equal to or greater than that of the
    /// `seek_key`.
    pub fn seek<SK>(&mut self, seek_key: &SK) -> aptos_storage_interface::Result<()>
    where
        SK: SeekKeyCodec<S>,
    {
        let _timer = APTOS_SCHEMADB_SEEK_LATENCY_SECONDS
            .with_label_values(&[S::COLUMN_FAMILY_NAME, "seek"])
            .start_timer();
        let key = <SK as SeekKeyCodec<S>>::encode_seek_key(seek_key)?;
        self.db_iter.seek(&key);
        self.status = Status::DoneSeek;
        Ok(())
    }

    /// Seeks to the last key whose binary representation is less than or equal to that of the
    /// `seek_key`.
    ///
    /// See example in [`RocksDB doc`](https://github.com/facebook/rocksdb/wiki/SeekForPrev).
    pub fn seek_for_prev<SK>(&mut self, seek_key: &SK) -> aptos_storage_interface::Result<()>
    where
        SK: SeekKeyCodec<S>,
    {
        let _timer = APTOS_SCHEMADB_SEEK_LATENCY_SECONDS
            .with_label_values(&[S::COLUMN_FAMILY_NAME, "seek_for_prev"])
            .start_timer();
        let key = <SK as SeekKeyCodec<S>>::encode_seek_key(seek_key)?;
        self.db_iter.seek_for_prev(&key);
        self.status = Status::DoneSeek;
        Ok(())
    }

    fn next_impl(&mut self) -> aptos_storage_interface::Result<Option<(S::Key, S::Value)>> {
        let _timer = APTOS_SCHEMADB_ITER_LATENCY_SECONDS
            .with_label_values(&[S::COLUMN_FAMILY_NAME])
            .start_timer();

        if let Status::Advancing = self.status {
            match self.direction {
                ScanDirection::Forward => self.db_iter.next(),
                ScanDirection::Backward => self.db_iter.prev(),
            }
        } else {
            self.status = Status::Advancing;
        }

        if !self.db_iter.valid() {
            self.db_iter.status().into_db_res()?;
            // advancing an invalid raw iter results in seg fault
            self.status = Status::Invalid;
            return Ok(None);
        }

        let raw_key = self.db_iter.key().expect("db_iter.key() failed.");
        let raw_value = self.db_iter.value().expect("db_iter.value(0 failed.");
        APTOS_SCHEMADB_ITER_BYTES
            .with_label_values(&[S::COLUMN_FAMILY_NAME])
            .observe((raw_key.len() + raw_value.len()) as f64);

        let key = <S::Key as KeyCodec<S>>::decode_key(raw_key);
        let value = <S::Value as ValueCodec<S>>::decode_value(raw_value);

        Ok(Some((key?, value?)))
    }
}

impl<'a, S> Iterator for SchemaIterator<'a, S>
where
    S: Schema,
{
    type Item = aptos_storage_interface::Result<(S::Key, S::Value)>;

    fn next(&mut self) -> Option<Self::Item> {
        self.next_impl().transpose()
    }
}<|MERGE_RESOLUTION|>--- conflicted
+++ resolved
@@ -12,16 +12,13 @@
     Backward,
 }
 
-<<<<<<< HEAD
 type InnerDBIterator<'a> = rocksdb::DBRawIteratorWithThreadMode<'a, crate::InnerDB>;
-=======
 enum Status {
     Initialized,
     DoneSeek,
     Advancing,
     Invalid,
 }
->>>>>>> 1dfd8a85
 
 /// DB Iterator parameterized on [`Schema`] that seeks with [`Schema::Key`] and yields
 /// [`Schema::Key`] and [`Schema::Value`]
