--- conflicted
+++ resolved
@@ -38,7 +38,8 @@
 /// Type alias to `rocksdb::ReadOptions`. See [`rocksdb doc`](https://github.com/pingcap/rust-rocksdb/blob/master/src/rocksdb_options.rs)
 pub use rocksdb::{
     BlockBasedOptions, Cache, ColumnFamilyDescriptor, DBCompressionType, Options, ReadOptions,
-    SliceTransform, DEFAULT_COLUMN_FAMILY_NAME, AsColumnFamilyRef
+    SliceTransform, DEFAULT_COLUMN_FAMILY_NAME,
+    AsColumnFamilyRef
 };
 use std::{collections::HashMap, iter::Iterator, path::Path};
 use std::sync::Arc;
@@ -257,7 +258,7 @@
             for write_op in rows {
                 match write_op {
                     WriteOp::Value { key, value } => db_batch.put_cf(&cf_handle, key, value),
-                    WriteOp::Deletion { key } => db_batch.delete_cf(&cf_handle, key),
+                    WriteOp::Deletion { key } => db_batch.delete_cf(&cf_handle, key),	               
                 }
             }
         }
@@ -292,16 +293,7 @@
         Ok(())
     }
 
-<<<<<<< HEAD
-    fn get_cf_handle(&self, cf_name: &str) -> Result<Arc<rocksdb::BoundColumnFamily>> {
-        self.inner.cf_handle(cf_name).ok_or_else(|| {
-            format_err!(
-                "DB::cf_handle not found for column family name: {}",
-                cf_name
-            )
-        })
-=======
-    fn get_cf_handle(&self, cf_name: &str) -> DbResult<&rocksdb::ColumnFamily> {
+    fn get_cf_handle(&self, cf_name: &str) -> DbResult<Arc<rocksdb::BoundColumnFamily>> {
         self.inner
             .cf_handle(cf_name)
             .ok_or_else(|| {
@@ -311,18 +303,12 @@
                 )
             })
             .map_err(Into::into)
->>>>>>> d20fab97
     }
 
     /// Flushes memtable data. This is only used for testing `get_approximate_sizes_cf` in unit
     /// tests.
-<<<<<<< HEAD
-    pub fn flush_cf(&self, cf_name: &str) -> Result<()> {
+    pub fn flush_cf(&self, cf_name: &str) -> DbResult<()> {
         Ok(self.inner.flush_cf(&self.get_cf_handle(cf_name)?)?)
-=======
-    pub fn flush_cf(&self, cf_name: &str) -> DbResult<()> {
-        Ok(self.inner.flush_cf(self.get_cf_handle(cf_name)?)?)
->>>>>>> d20fab97
     }
 
     pub fn get_property(&self, cf_name: &str, property_name: &str) -> DbResult<u64> {
